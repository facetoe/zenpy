--- conflicted
+++ resolved
@@ -1,16 +1,9 @@
 import logging
 from datetime import datetime
 
-import time
-from dateutil.tz import tzutc
 
 from zenpy.lib.exception import ZenpyException
-<<<<<<< HEAD
-from zenpy.lib.util import is_timezone_aware, is_iterable_but_not_string, ZENDESK_DATE_FORMAT
-=======
-from zenpy.lib.util import is_timezone_aware, is_iterable_but_not_string, \
-    to_unix_ts
->>>>>>> 79b899f1
+from zenpy.lib.util import is_iterable_but_not_string, to_unix_ts
 
 __author__ = 'facetoe'
 
@@ -65,14 +58,10 @@
 
 
 class PrimaryEndpoint(BaseEndpoint):
-<<<<<<< HEAD
     ISO_8601_FORMAT = '%Y-%m-%dT%H:%M:%SZ'
-=======
-    """
-    A PrimaryEndpoint takes an id or list of ids and either returns the objects
-    associated with them or performs actions on them (eg, update/delete).
-    """
->>>>>>> 79b899f1
+    """
+    The PrimaryEndpoint handles the most common endpoint operations.
+    """
 
     def __call__(self, **kwargs):
         query = ""
@@ -271,14 +260,10 @@
         elif not all([isinstance(d, datetime) for d in values]):
             raise ZenpyException("*_between only works with dates!")
         key = key.replace('_between', '')
-<<<<<<< HEAD
-        dates = [v.strftime(ZENDESK_DATE_FORMAT) for v in values]
-=======
         if values[0].tzinfo is None or values[1].tzinfo is None:
             dates = [v.strftime(self.ISO_8601_FORMAT) for v in values]
         else:
             dates = [str(v.replace(microsecond=0).isoformat()) for v in values]
->>>>>>> 79b899f1
         return "%s>%s %s<%s" % (key, dates[0], key, dates[1])
 
     def format_or(self, key, values):
