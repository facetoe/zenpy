--- conflicted
+++ resolved
@@ -88,13 +88,9 @@
         'recipient': Recipient,
         'response': Response,
         'trigger': zenpy.lib.api_objects.Trigger,
-<<<<<<< HEAD
         'automation': Automation
         'dynamic_content_item': DynamicContent
-=======
-        'automation': Automation,
         'target': Target
->>>>>>> 5bad50d2
     }
 
     skip_attrs = []
