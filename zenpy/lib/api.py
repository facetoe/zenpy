--- conflicted
+++ resolved
@@ -1044,14 +1044,12 @@
 class AutomationApi(CRUDApi):
     pass
 
-<<<<<<< HEAD
 class DynamicContentApi(CRUDApi):
     def create(self, api_objects, **kwargs):
         return DynamicContentRequest(self).post(api_objects)
-=======
+
 class TargetApi(CRUDApi):
     pass
->>>>>>> 5bad50d2
 
 class RequestAPI(CRUDApi):
     def __init__(self, config):
