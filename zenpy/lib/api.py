--- conflicted
+++ resolved
@@ -1884,11 +1884,4 @@
             yield phone_number
 
     def agents_overview(self):
-        return self._query_zendesk(EndpointFactory('talk').agents_overview,'agents_overview')
-<<<<<<< HEAD
-    
-    
-    
-    
-=======
->>>>>>> 3924313d
+        return self._query_zendesk(EndpointFactory('talk').agents_overview,'agents_overview')