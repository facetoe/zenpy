Zenpy
=====

:class:`Zenpy` is a Python wrapper for the Zendesk API. The goal of the project
is to make it possible to write clean, fast, Pythonic code when
interacting with Zendesk programmatically. The wrapper tries to keep API
calls to a minimum. Wherever it makes sense objects are cached, and
attributes of objects that would trigger an API call are evaluated
lazily.

The wrapper supports both reading and writing from the API.

:class:`Zenpy` supports both Python2 and Python3.

-  `Installation <#installation>`__
-  `Usage <#usage>`__
-  `Searching the API <#searching-the-api>`__
-  `Querying the API <#querying-the-api>`__
-  `Creating, Updating and Deleting API
   Objects <#creating-updating-and-deleting-api-objects>`__
-  `Bulk Operations <#bulk-operations>`__
-  `Incremental Exports <#incremental-exports>`__
-  `Caching <#caching>`__

Installation
~~~~~~~~~~~~

::

    pip install zenpy

Usage
~~~~~

First, create a :class:`Zenpy` object:

.. code:: python

    # Zenpy accepts an API token
    creds = {
        'email' : 'youremail',
        'token' : 'yourtoken',
        'subdomain': 'yoursubdomain'
    }

    # An OAuth token
    creds = {
      "subdomain": "yoursubdomain",
      "oauth_token": "youroathtoken"
    }

    # Or a password
    creds = {
        'email' : 'youremail',
        'password' : 'yourpassword',
        'subdomain': 'yoursubdomain'
    }

    # Import the Zenpy Class
    from zenpy import Zenpy

    # Default
    zenpy_client = Zenpy(**creds)

    # Alternatively you can provide your own requests.Session object
    zenpy_client = Zenpy(**creds, session=some_session)

    # If you are providing your own HTTPAdapter object, Zenpy provides defaults via the
    # Zenpy.http_adapter_kwargs() method. You can choose to use these defaults like so:
    session = requests.Session()
    session.mount('https://', MyAdapter(**Zenpy.http_adapter_kwargs()))
    zenpy_client = Zenpy(**creds, session=some_session)

Searching the API
-----------------

All of the search parameters defined in the Zendesk search `documentation
<https://support.zendesk.com/hc/en-us/articles/203663226>`__ should work
fine in :class:`Zenpy`. Searches are performed by passing keyword arguments to
the ``search`` endpoint. The keyword arguments line up with the Zendesk
search documentation and are mapped as follows:



    +-----------------+------------------+
    | **Keyword**     | **Operator**     |
    +-----------------+------------------+
    | keyword         | : (equality)     |
    +-----------------+------------------+
    | \*_greater_than | > (numeric|type) |
    +-----------------+------------------+
    | \*_less_than    | < (numeric|type) |
    +-----------------+------------------+
    | \*_after        | > (time|date)    |
    +-----------------+------------------+
    | \*_before       | < (time|date)    |
    +-----------------+------------------+
    | minus           | \- (negation)    |
    +-----------------+------------------+
    | \*_between      | > < (dates only) |
    +-----------------+------------------+

For example, the code:

.. code:: python

    yesterday = datetime.datetime.now() - datetime.timedelta(days=1)
    today = datetime.datetime.now()
    for ticket in zenpy_client.search("zenpy", created_between=[yesterday, today], type='ticket', minus='negated'):
        print ticket

Would generate the following API call:

::

    /api/v2/search.json?query=zenpy+created>2015-08-29 created<2015-08-30+type:ticket+-negated

The ordering can be controlled by passing the ``sort_by`` and/or
``sort_order`` parameters as keyword arguments, eg:

.. code:: python

    zenpy_client.search("some query", type='ticket', sort_by='created_at', sort_order='desc')

See the `Zendesk
docs <https://developer.zendesk.com/rest_api/docs/core/search#available-parameters>`__
for more information.

Querying the API
----------------

The :class:`Zenpy` object contains methods for accessing many top level
endpoints, and they can be called in one of two ways - no arguments
returns all results (as a generator):

.. code:: python

    for user in zenpy_client.users():
        print user.name

And called with an ID returns the object with that ID:

.. code:: python

    print zenpy_client.users(id=1159307768)

You can also filter by passing in ``permission_set`` or ``role``.

In addition to the top level endpoints there are several secondary level
endpoints that reference the level above. For example, if you wanted to
print all the comments on a ticket:

.. code:: python

    for comment in zenpy_client.tickets.comments(ticket=86):
        print comment.body

Or organizations attached to a user:

.. code:: python

    for organization in zenpy_client.users.organizations(user=1276936927):
        print organization.name

You could do so with these second level endpoints.

The vast majority of endpoints are supported, however I've chosen not to
implement some that seemed unlikely to be used. If there is an endpoint
that you would like to see implemented, just create a issue and I'll
look into it.

Creating, Updating and Deleting API Objects
-------------------------------------------

Many endpoints support the ``create``, ``update`` and ``delete``
operations. For example we can create a ``User`` with the following
code:

.. code:: python

    from zenpy.lib.api_objects import User

    user = User(name="John Doe", email="john@doe.com")
    created_user = zenpy_client.users.create(user)

The ``create`` method returns the created object with it's various
attributes (such as ``id``/ ``created_at``) filled in by Zendesk.

We can update this user by modifying it's attributes and calling the
``update`` method:

.. code:: python

    created_user.role = 'agent'
    created_user.phone = '123 434 333'
    modified_user = zenpy_client.users.update(created_user)

Like ``create``, the ``update`` method returns the modified object.

Next, let's assign all new tickets to this user:

.. code:: python

    for new_ticket in zenpy_client.search(type='ticket', status='new'):
        new_ticket.assignee = modified_user
        ticket_audit = zenpy_client.tickets.update(new_ticket)

When updating a ticket, a ``TicketAudit`` `object
<https://developer.zendesk.com/rest\_api/docs/core/ticket\_audits)>`__
is returned. This object contains the newly updated ``Ticket`` as
well as some additional information in the ``Audit`` object.

Finally, let's delete all the tickets assigned to the user:

.. code:: python

    for ticket in zenpy_client.search(type='ticket', assignee='John Doe'):
        zenpy.tickets.delete(ticket)

Deleting ticket returns nothing on success and raises an
``ApiException`` on failure.

Bulk Operations
---------------

Zendesk supports bulk creating, updating and deleting API objects, and
<<<<<<< HEAD
so does :class:`Zenpy`. The ``create``, ``update`` and ``delete`` methods all
accept either an object, or a list of objects.
=======
so does Zenpy. The ``create``, ``update`` and ``delete`` methods all
accept either an object, a list of objects.
>>>>>>> f5c01590

For example, the code:

.. code:: python

    job_status = zenpy_client.tickets.create(
        [Ticket(subject="Ticket%s" % i, description="Bulk") for i in range(0, 20)]
    )

will create 20 tickets in one API call. When performing bulk operations, a
``JobStatus`` `object <https://developer.zendesk.com/rest_api/docs/core/job_statuses>`__
is returned. The only exception to this is bulk ``delete`` operations, which
return nothing on success and raise a ``APIException`` on failure.

Notes:

1. It is important to note that these bulk endpoints have restrictions on
the number of objects that can be processed at one time (usually 100).
:class:`Zenpy` makes no attempt to regulate this. Most endpoints will throw an
``APIException`` if that limit is exceeded, however some simply process
the first N objects and silently discard the rest.

2. On high intensive job loads (intensive imports, permanent delete operations, etc)
Zendesk side API does not return `/api/v2/job_statuses/{job_id}.json` page, so if you
try to query it with:

.. code:: python

    job_status = zenpy_client.job_status(id={job_id})

you will get ``HTTPError``. In same time page: `/api/v2/job_statuses/` always exist and
contains last 100 jobs. So parse whole job list to get results:

.. code:: python

    job_id = 'some Zendesk job id'
    job_statuses = zenpy_client.job_status()
    for job in job_statuses:
        if job.id == job_id:
            do something

Incremental Exports
-------------------

Zendesk has several incremental API endpoints (Zendesk `documentation
<https://developer.zendesk.com/rest_api/docs/core/incremental_export>`__)
to export items in bulk (up to 1000 items per request) and also to poll
the API for changes since a point in time.

Incremental endpoints accept either a datetime object or a unix
timestamp as the ``start_time`` parameter. For example, the following
code will retrieve all tickets created or modified in the last day:

.. code:: python

    yesterday = datetime.datetime.now() - datetime.timedelta(days=1)
    result_generator = zenpy_client.tickets.incremental(start_time=yesterday)
    for ticket in result_generator:
        print ticket.id

The last ``end_time`` value can be retrieved from the generator:

.. code:: python

    print result_generator.end_time

Passing this value to a new call as the ``start_time`` will return items
created or modified since that point in time.


Pagination
----------

Pagination in :class:`Zenpy` is supported via Python slices. The current
implementation has a few limitations:

* Does not support negative values (no fancy slicing)
* Always pulls the first 100 objects (sometimes one extra API call than
  necessary)
* Does not support multiple accesses of the same slice

Example Usage:

.. code:: python

    ticket_generator = zenpy_client.tickets()

    # Arguments to slice are [start:stop:page_size], they are all optional
    tickets = ticket_generator[3950:4000:50]
    print(tickets)

    # The following examples do what you would expect
    tickets = ticket_generator[240:]
    tickets = ticket_generator[:207]
    tickets = ticket_generator[::]


Cursor Based Generators
-----------------------

Zendesk uses cursor based pagination for the TicketAudit endpoint. The use
of a cursor allows you to change the direction in which you consume objects.
This is supported in :class:`Zenpy` via the reversed() Python method:

.. code:: python

    audit_generator = zenpy_client.tickets.audits()
    # You can retrieve the cursor values from the generator.
    print(audit_generator.after_cursor, audit_generator.before_cursor)

    # Iterate over the last 1000 audits.
    for audit in audit_generator:
        print(audit)

    # You can pass an explicit cursor value to consume audits create after that point.
    for audit in zenpy_client.tickets.audits(cursor='fDE1MTc2MjkwNTQuMHx8'):
        print(audit)

    # Reversing the generator reverses the direction in which you consume objects. The
    # following grabs objects from just before the cursor value until the beginning of time.
    for audit in reversed(zenpy_client.tickets.audits(cursor='fDE1MTc2MjkwNTQuMHx8')):
        print(audit)


Rate Limiting
-------------

Zendesk imposes `rate limiting <https://developer.zendesk.com/rest_api/docs/core/introduction#rate-limits>`__.
By default :class:`Zenpy` will detect this and wait the required period before trying again, however for some use cases
this is not desirable. :class:`Zenpy` offers two additional configuration options to control rate limiting:

1.  `proactive_ratelimit`

    If you wish to avoid ever hitting the rate limit you can set the
    `proactive_ratelimit` parameter when instantiating :class:`Zenpy`:

    .. code:: python

        zenpy_client = Zenpy(proactive_ratelimit=700, **creds)

2. `proactive_ratelimit_request_interval`

    When utilizing the `proactive_ratelimit` feature, you can also specify
    how long to wait when you are over your `proactive_ratelimit`.

3.  `ratelimit_budget`

    If you have a maximum amount of time you are willing to wait for rate
    limiting, you can set the `ratelimit_budget` parameter. This budget is
    decremented for every second spent being rate limited, and when the budget
    is spent throws a RatelimitBudgetExceeded exception. For example, if you
    wish to wait no more than 60 seconds:

    .. code:: python

        zenpy_client = Zenpy(ratelimit_budget=60, **creds)

Side-Loading
------------
Zendesk supports "side-loading" objects to reduce the number of API
calls necessary to retrieve what you are after Zendesk API `Reference
<https://developer.zendesk.com/rest_api/docs/core/side_loading>`__.
:class:`Zenpy` currently only minimally supports this feature, however
I plan to add proper support for it soon.
If this is something you really want raise an issue and I will get to it
sooner. To take advantage of this feature for those endpoints that support
it, simple pass an ``include`` kwarg with the objects you would like to load,
eg:

.. code:: python

    for ticket in zenpy_client.tickets(include=['users']):
        print(ticket.submitter)

The code above will not need to generate an additional API call to retrieve
the submitter as it was returned and cached
along with the ticket.

Caching
~~~~~~~

:class:`Zenpy` support caching objects to prevent API calls, and each
:class:`Zenpy` instance has it's own set of caches.

If we turn logging on, we can see :class:`Zenpy` caching in action. The code:

.. code:: python

    me = zenpy_client.users.me()
    user = zenpy_client.users(id=me.id)
    user = zenpy_client.users(id=me.id)

Outputs:

::

    DEBUG - GET: https://d3v-zenpydev.zendesk.com/api/v2/users/me.json - {'timeout': 60.0}
    DEBUG - Caching: [User(id=116514121092)]
    DEBUG - Cache HIT: [User 116514121092]
    DEBUG - Cache HIT: [User 116514121092]

Here we see that only one API call is generated, as the user already
existed in the cache after the first call.

This feature is especially useful when combined with `side-loading
<https://developer.zendesk.com/rest_api/docs/core/side_loading>`__. As an example, the following code:

.. code:: python

    ticket = zenpy_client.tickets(id=6569, include='users')
    print(ticket.requester.name)

Outputs:

::

    DEBUG - Cache MISS: [Ticket 6569]
    DEBUG - GET: https://d3v-zenpydev.zendesk.com/api/v2/tickets/6569.json?include=users - {'timeout': 60.0}
    DEBUG - Caching: [Ticket(id=6569)]
    DEBUG - Caching: [User(id=116514121092)]
    DEBUG - Cache HIT: [User 116514121092]

We can see that because we "side-loaded" users, an extra API call was not
generated when we attempted to access the requester attribute.

Controlling Caching
-------------------

The :class:`Zenpy` object contains methods for adding, removing and modifying
caches. Each object type can have a different cache implementation and
settings. For example, you might use a
`TTLCache <https://pythonhosted.org/cachetools/#cachetools.TTLCache>`__
for ``Ticket`` objects with a timeout of one minute, and a
`LFUCache <https://pythonhosted.org/cachetools/#cachetools.LFUCache>`__
for ``Organization`` objects. It's even possible to change cache
implementations on the fly.

For example, to also cache SatisfactionRatings:

.. code:: python

    zenpy_client.add_cache(object_type='satisfaction_rating', cache_impl_name='LRUCache', maxsize=10000)


Cache method reference
----------------------

 .. cachedoc::

Default Caches
--------------

By default :class:`Zenpy` caches for following objects:

* :class:`zenpy.lib.api_objects.Comment`
* :class:`zenpy.lib.api_objects.UserField`
* :class:`zenpy.lib.api_objects.Group`
* :class:`zenpy.lib.api_objects.User`
* :class:`zenpy.lib.api_objects.Organization`
* :class:`zenpy.lib.api_objects.Brand`


Zenpy Endpoint Reference
~~~~~~~~~~~~~~~~~~~~~~~~

.. apidoc::<|MERGE_RESOLUTION|>--- conflicted
+++ resolved
@@ -224,13 +224,8 @@
 ---------------
 
 Zendesk supports bulk creating, updating and deleting API objects, and
-<<<<<<< HEAD
 so does :class:`Zenpy`. The ``create``, ``update`` and ``delete`` methods all
 accept either an object, or a list of objects.
-=======
-so does Zenpy. The ``create``, ``update`` and ``delete`` methods all
-accept either an object, a list of objects.
->>>>>>> f5c01590
 
 For example, the code:
 
